--- conflicted
+++ resolved
@@ -154,10 +154,9 @@
 
 impl_random_value_mutation!(u8, u16, u32, u64, usize, i8, i16, i32, i64, isize, f32, f64);
 
-<<<<<<< HEAD
 impl RandomValueMutation for bool {
     #[inline]
-    fn random_mutated<R>(_: bool, min_value: &bool, max_value: &bool, rng: &mut R) -> bool 
+    fn random_mutated<R>(_value: bool, _min_value: &bool, _max_value: &bool, rng: &mut R) -> bool 
         where R: Rng + Sized
     {
         let choices = [true, false];
@@ -165,8 +164,6 @@
     }
 }
 
-=======
->>>>>>> 5d57f658
 #[derive(Clone, Debug, PartialEq)]
 pub struct BreederValueMutator<G>
 where
